"""
Setuptools based setup module
"""
from setuptools import setup, find_packages
from pathlib import Path
import versioneer


setup(
    name='pydatamail_google',
    version=versioneer.get_version(),
    description='Python interface to filter emails on Google Mail.',
    long_description=Path("README.md").read_text(),
    long_description_content_type='text/markdown',
    url='https://github.com/pyscioffice/pydatamail_google',
    author='Jan Janssen',
    author_email='jan.janssen@outlook.com',
    license='BSD',
    packages=find_packages(exclude=["*tests*"]),
    install_requires=[
<<<<<<< HEAD
        'google-api-python-client==2.51.0',
        'google-auth==2.9.0',
=======
        'google-api-python-client==2.52.0',
        'google-auth==2.8.0',
>>>>>>> e8fc84af
        'google-auth-oauthlib==0.5.2',
        'tqdm==4.64.0',
        'pandas==1.4.3',
        'sqlalchemy==1.4.39',
        'numpy==1.23.0',
        'matplotlib==3.5.2',
        'pydatamail==0.0.7',
    ],
    extras_require={
        'archive': [
            'pypdf3==1.0.6',
            'email2pdf==0.9.9.0'
        ],
        'machinelearning': [
            'pydatamail_ml==0.0.2'
        ]
    },
    cmdclass=versioneer.get_cmdclass(),
    entry_points={
        "console_scripts": [
            'pydatamail_google=pydatamail_google.__main__:command_line_parser'
        ]
    }
)<|MERGE_RESOLUTION|>--- conflicted
+++ resolved
@@ -18,13 +18,8 @@
     license='BSD',
     packages=find_packages(exclude=["*tests*"]),
     install_requires=[
-<<<<<<< HEAD
-        'google-api-python-client==2.51.0',
+        'google-api-python-client==2.52.0',
         'google-auth==2.9.0',
-=======
-        'google-api-python-client==2.52.0',
-        'google-auth==2.8.0',
->>>>>>> e8fc84af
         'google-auth-oauthlib==0.5.2',
         'tqdm==4.64.0',
         'pandas==1.4.3',
