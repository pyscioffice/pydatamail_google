--- conflicted
+++ resolved
@@ -22,15 +22,9 @@
         'google-auth==2.8.0',
         'google-auth-oauthlib==0.5.2',
         'tqdm==4.64.0',
-<<<<<<< HEAD
-        'pandas==1.4.2',
-        'sqlalchemy==1.4.37',
-        'numpy==1.23.0',
-=======
         'pandas==1.4.3',
         'sqlalchemy==1.4.38',
-        'numpy==1.22.4',
->>>>>>> 3e15c14c
+        'numpy==1.23.0',
         'matplotlib==3.5.2',
         'pydatamail==0.0.5'
     ],
