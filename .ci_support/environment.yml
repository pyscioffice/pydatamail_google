channels:
- conda-forge
dependencies:
- python
- coverage
- coveralls
- google-api-python-client =2.51.0
- google-auth =2.8.0
- google-auth-oauthlib =0.5.2
- tqdm =4.64.0
<<<<<<< HEAD
- pandas =1.4.2
- sqlalchemy =1.4.38
=======
- pandas =1.4.3
- sqlalchemy =1.4.37
>>>>>>> 1b384b67
- numpy =1.22.4
- matplotlib =3.5.2
- pydatamail =0.0.5<|MERGE_RESOLUTION|>--- conflicted
+++ resolved
@@ -8,13 +8,8 @@
 - google-auth =2.8.0
 - google-auth-oauthlib =0.5.2
 - tqdm =4.64.0
-<<<<<<< HEAD
-- pandas =1.4.2
+- pandas =1.4.3
 - sqlalchemy =1.4.38
-=======
-- pandas =1.4.3
-- sqlalchemy =1.4.37
->>>>>>> 1b384b67
 - numpy =1.22.4
 - matplotlib =3.5.2
 - pydatamail =0.0.5