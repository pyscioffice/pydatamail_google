channels:
- conda-forge
dependencies:
- python
- coverage
- coveralls
- google-api-python-client =2.39.0
- google-auth =2.6.0
<<<<<<< HEAD
- google-auth-oauthlib =0.5.0
- tqdm =4.62.3
=======
- google-auth-oauthlib =0.4.6
- tqdm =4.63.0
>>>>>>> 97194589
- pandas =1.4.1
- sqlalchemy =1.4.31
- numpy =1.22.2
- matplotlib =3.5.1
- pydatamail =0.0.4<|MERGE_RESOLUTION|>--- conflicted
+++ resolved
@@ -6,13 +6,8 @@
 - coveralls
 - google-api-python-client =2.39.0
 - google-auth =2.6.0
-<<<<<<< HEAD
 - google-auth-oauthlib =0.5.0
-- tqdm =4.62.3
-=======
-- google-auth-oauthlib =0.4.6
 - tqdm =4.63.0
->>>>>>> 97194589
 - pandas =1.4.1
 - sqlalchemy =1.4.31
 - numpy =1.22.2
